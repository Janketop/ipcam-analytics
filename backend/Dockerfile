--- conflicted
+++ resolved
@@ -14,20 +14,14 @@
         libglu1-mesa \
         libglib2.0-0 \
         libgomp1 \
-<<<<<<< HEAD
         libice6 \
-=======
->>>>>>> e900c5fd
         libsm6 \
         libxext6 \
         libxrender1 \
     && rm -rf /var/lib/apt/lists/* \
-<<<<<<< HEAD
     && ldconfig \
     && ldconfig -p | grep -q "libGL.so.1"
-=======
     && ldconfig
->>>>>>> e900c5fd
 
 COPY requirements.txt /app/
 RUN pip install --no-cache-dir --index-url https://download.pytorch.org/whl/cpu \
